[build]
builder = "nixpacks"
<<<<<<< HEAD
# ビルドプロセスをより詳細に
buildCommand = "cd backend && npm install && npx prisma generate && rm -rf dist && npm run build && ls -la && ls -la dist || echo 'dist見つからず"

[deploy]
# 起動前にさらに詳細な情報を確認
startCommand = "cd backend && pwd && find . -name \"server.js\" && (npx prisma migrate deploy || npx prisma db push --accept-data-loss) && node dist/server.js"
=======
# Node.jsを明示的に指定
buildCommand = "cd backend && npm install && npx prisma generate && npm run build"
watchPatterns = ["backend/**"]

[deploy]
startCommand = "cd backend && (npx prisma migrate deploy || npx prisma db push --accept-data-loss) && node dist/server.js"
restartPolicyType = "ON_FAILURE"
numReplicas = 1
>>>>>>> 7d66db96

[nixpacks]
workdir = "backend"

<<<<<<< HEAD
[nixpacks.env]
=======
# Node.js環境を明示的に指定
[nixpacks.build.env]
>>>>>>> 7d66db96
NODE_VERSION = "18"<|MERGE_RESOLUTION|>--- conflicted
+++ resolved
@@ -1,30 +1,14 @@
 [build]
 builder = "nixpacks"
-<<<<<<< HEAD
 # ビルドプロセスをより詳細に
-buildCommand = "cd backend && npm install && npx prisma generate && rm -rf dist && npm run build && ls -la && ls -la dist || echo 'dist見つからず"
+buildCommand = "cd backend && npm install && npx prisma generate && rm -rf dist && npm run build && ls -la && ls -la dist || echo 'dist不見つかり'"
 
 [deploy]
 # 起動前にさらに詳細な情報を確認
 startCommand = "cd backend && pwd && find . -name \"server.js\" && (npx prisma migrate deploy || npx prisma db push --accept-data-loss) && node dist/server.js"
-=======
-# Node.jsを明示的に指定
-buildCommand = "cd backend && npm install && npx prisma generate && npm run build"
-watchPatterns = ["backend/**"]
-
-[deploy]
-startCommand = "cd backend && (npx prisma migrate deploy || npx prisma db push --accept-data-loss) && node dist/server.js"
-restartPolicyType = "ON_FAILURE"
-numReplicas = 1
->>>>>>> 7d66db96
 
 [nixpacks]
 workdir = "backend"
 
-<<<<<<< HEAD
 [nixpacks.env]
-=======
-# Node.js環境を明示的に指定
-[nixpacks.build.env]
->>>>>>> 7d66db96
 NODE_VERSION = "18"